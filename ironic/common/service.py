# -*- encoding: utf-8 -*-
#
# Copyright © 2012 eNovance <licensing@enovance.com>
#
# Author: Julien Danjou <julien@danjou.info>
#
# Licensed under the Apache License, Version 2.0 (the "License"); you may
# not use this file except in compliance with the License. You may obtain
# a copy of the License at
#
#      http://www.apache.org/licenses/LICENSE-2.0
#
# Unless required by applicable law or agreed to in writing, software
# distributed under the License is distributed on an "AS IS" BASIS, WITHOUT
# WARRANTIES OR CONDITIONS OF ANY KIND, either express or implied. See the
# License for the specific language governing permissions and limitations
# under the License.

import socket

from oslo.config import cfg

from ironic.common import config
from ironic.openstack.common import context
from ironic.openstack.common import importutils
from ironic.openstack.common import log
from ironic.openstack.common import periodic_task
from ironic.openstack.common.rpc import service as rpc_service


service_opts = [
    cfg.IntOpt('periodic_interval',
               default=60,
               help='Seconds between running periodic tasks.'),
    cfg.StrOpt('host',
               default=socket.getfqdn(),
               help='Name of this node.  This can be an opaque identifier.  '
               'It is not necessarily a hostname, FQDN, or IP address. '
               'However, the node name must be valid within '
               'an AMQP key, and if using ZeroMQ, a valid '
               'hostname, FQDN, or IP address.'),
]

cfg.CONF.register_opts(service_opts)


class PeriodicService(rpc_service.Service, periodic_task.PeriodicTasks):

    def start(self):
        super(PeriodicService, self).start()
        admin_context = context.RequestContext('admin', 'admin', is_admin=True)
        self.tg.add_timer(cfg.CONF.periodic_interval,
                          self.manager.periodic_tasks,
                          context=admin_context)


def prepare_service(argv=[]):
    config.parse_args(argv)
    cfg.set_defaults(log.log_opts,
                     default_log_levels=['amqplib=WARN',
                                         'qpid.messaging=INFO',
                                         'sqlalchemy=WARN',
                                         'keystoneclient=INFO',
                                         'stevedore=INFO',
                                         'eventlet.wsgi.server=WARN',
                                         'iso8601=WARN',
                                         'paramiko=WARN',
                                         ])
<<<<<<< HEAD
    log.setup('ironic')
=======
    cfg.CONF(argv[1:], project='ironic')
    log.setup('ironic')


def load_manager(manager_modulename, manager_classname, host):
    manager_module = importutils.import_module(manager_modulename)
    manager_class = getattr(manager_module, manager_classname)
    return manager_class(host, manager_module.MANAGER_TOPIC)
>>>>>>> 93b042c0
<|MERGE_RESOLUTION|>--- conflicted
+++ resolved
@@ -66,15 +66,10 @@
                                          'iso8601=WARN',
                                          'paramiko=WARN',
                                          ])
-<<<<<<< HEAD
-    log.setup('ironic')
-=======
-    cfg.CONF(argv[1:], project='ironic')
     log.setup('ironic')
 
 
 def load_manager(manager_modulename, manager_classname, host):
     manager_module = importutils.import_module(manager_modulename)
     manager_class = getattr(manager_module, manager_classname)
-    return manager_class(host, manager_module.MANAGER_TOPIC)
->>>>>>> 93b042c0
+    return manager_class(host, manager_module.MANAGER_TOPIC)